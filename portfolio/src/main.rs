mod cli;
mod config;
mod errors;
mod reports;

use cli::{Action, Args};
use data_sync::SqliteStorage;

use anyhow::{anyhow, Result};

use futures::{stream, StreamExt};
use structopt::StructOpt;

use binance::{BinanceFetcher, RegionGlobal};
use coingecko::Client as CoinGeckoClient;
// use coinbase::{CoinbaseFetcher, Config as CoinbaseConfig, Pro, Std};

use custom::FileDataFetcher;
use operations::{
    cost_basis::{ConsumeStrategy, CostBasisResolver, Disposal},
    OpType, Operation,
};
use reports::BalanceTracker;

#[tokio::main]
pub async fn main() -> Result<()> {
    tracing_subscriber::fmt::init();

    data_sync::create_tables()?;

    let args = Args::from_args();

    let Args { action, config } = args;

    match action {
        Action::Sync => {
            // coinbase exchange disabled because it doesn't provide the full set of
            // operations and fees when converting coins.

            // let coinbase_config: Option<CoinbaseConfig> = config
            //     .coinbase
            //     .as_ref()
            //     .and_then(|c| Some(c.try_into().unwrap()));
            // if let Some(config) = coinbase_config {
            //     let coinbase_fetcher = CoinbaseFetcher::<Std>::new(config.clone());
            //     fetchers.push((
            //         "Coinbase",
            //         Box::new(coinbase_fetcher) as Box<dyn ExchangeDataFetcher + Send + Sync>,
            //     ));
            // }

            // let coinbase_config: Option<CoinbaseConfig> = config
            //     .coinbase_pro
            //     .as_ref()
            //     .and_then(|c| Some(c.try_into().unwrap()));
            // if let Some(config) = coinbase_config {
            //     let coinbase_fetcher_pro = CoinbaseFetcher::<Pro>::new(config);
            //     fetchers.push((
            //         "Coinbase Pro",
            //         Box::new(coinbase_fetcher_pro) as Box<dyn ExchangeDataFetcher + Send + Sync>,
            //     ));
            // }

            // if let Some(conf) = config.binance.clone() {
            //     let config_bi nance: Config = conf.try_into().unwrap();
            //     let binance_client = BinanceFetcher::<RegionGlobal>::with_config(config_binance);
            //     fetchers.push(("Binance Global", Box::new(binance_client)));``
            // }

            if let Some(conf) = config.binance_us.clone() {
                let config_binance_us: binance::Config = conf.try_into().unwrap();
<<<<<<< HEAD
=======
                let binance_client_us =
                BinanceFetcher::<binance::RegionUs>::with_config(config_binance_us);
>>>>>>> 629b074f
                let sqlite_storage = SqliteStorage::new("./operations.db")?;
                let binance_client_us =
                    BinanceFetcher::<binance::RegionUs>::with_config(config_binance_us);                
                data_sync::sync_records("Binance US", binance_client_us, sqlite_storage).await?;
            }

            match config.custom_sources {
                Some(custom_sources) => {
                    for custom_source in custom_sources {
                        match FileDataFetcher::from_file(&custom_source.name, &custom_source.file) {
                            Ok(fetcher) => {
                                let sqlite_storage = SqliteStorage::new("./operations.db")?;
                                data_sync::sync_records("custom operations", fetcher, sqlite_storage).await?;
                            }
                            Err(err) => {
                                return Err(anyhow!(err).context("could not read config from file"));
                            }
                        }
                    }
                }
                None => (),
            };
        }
        Action::Balances => {
            const BATCH_SIZE: usize = 1000;

            let mut cg = CoinGeckoClient::with_config(
                config.coingecko.as_ref().expect("missing coingecko config"),
            );
            cg.init().await?;

            let coin_tracker = BalanceTracker::new(cg);
            let ops = Vec::<Operation>::new();
            let mut handles = Vec::new();
            let mut i = 0;
            todo!("load ops from storage");
            for op in ops {
                coin_tracker.batch_operation(op).await;
                if i % BATCH_SIZE == 0 {
                    handles.push(coin_tracker.process_batch());
                }
                i += 1;
            }
            handles.push(coin_tracker.process_batch());

            for batch_result in stream::iter(handles)
                .buffer_unordered(1000)
                .collect::<Vec<_>>()
                .await
            {
                log::debug!(
                    "batch processed {:?}",
                    batch_result.map_err(|err| anyhow!(err).context("couldn't process batch"))
                );
            }

            let binance_client = BinanceFetcher::<RegionGlobal>::with_config(
                config.binance.expect("missing binance config").try_into()?,
            );
            reports::asset_balances(&coin_tracker, binance_client).await?;
            println!();
        }
        Action::RevenueReport {
            asset: report_asset,
        } => {
            let mut ops = Vec::new();
            todo!("load ops from storage");

            let mut cg = CoinGeckoClient::with_config(
                config.coingecko.as_ref().expect("missing coingecko config"),
            );
            cg.init().await?;
            let mut cb_solver = CostBasisResolver::from_ops(ops.clone(), ConsumeStrategy::Fifo);

            for op in ops {
                if let OpType::Dispose = op.op_type {
                    assert!(
                        !market::is_fiat(&op.amount.asset),
                        "there shouldn't be revenue ops for fiat currencies"
                    );
                    if report_asset
                        .as_ref()
                        .map_or(false, |a| !a.eq_ignore_ascii_case(&op.amount.asset))
                    {
                        continue;
                    }
                    match cb_solver
                        .resolve(&Disposal {
                            amount: op.amount.clone(),
                            datetime: op.time,
                        })
                        .await
                    {
                        Ok(acquisitions) => {
                            reports::sell_detail(op.amount, op.time, acquisitions, &cg).await?
                        }
                        Err(err) => {
                            println!("error when consuming {} at {}: {}", op.amount, op.time, err)
                        }
                    }
                }
            }
        }
    }

    Ok(())
}<|MERGE_RESOLUTION|>--- conflicted
+++ resolved
@@ -69,11 +69,6 @@
 
             if let Some(conf) = config.binance_us.clone() {
                 let config_binance_us: binance::Config = conf.try_into().unwrap();
-<<<<<<< HEAD
-=======
-                let binance_client_us =
-                BinanceFetcher::<binance::RegionUs>::with_config(config_binance_us);
->>>>>>> 629b074f
                 let sqlite_storage = SqliteStorage::new("./operations.db")?;
                 let binance_client_us =
                     BinanceFetcher::<binance::RegionUs>::with_config(config_binance_us);                
