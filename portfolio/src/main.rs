mod cli;
mod config;
mod errors;
mod reports;

use cli::{Action, Args};
use data_sync::SqliteStorage;

use anyhow::{anyhow, Result};

use futures::{stream, StreamExt};
use structopt::StructOpt;

use binance::{BinanceFetcher, RegionGlobal};
use coingecko::Client as CoinGeckoClient;
// use coinbase::{CoinbaseFetcher, Config as CoinbaseConfig, Pro, Std};

use custom::FileDataFetcher;
use operations::{
    cost_basis::{ConsumeStrategy, CostBasisResolver, Disposal},
    OpType, Operation,
};
use reports::BalanceTracker;

#[tokio::main]
pub async fn main() -> Result<()> {
    tracing_subscriber::fmt::init();

    data_sync::create_tables()?;

    let args = Args::from_args();

    let Args { action, config } = args;

    match action {
        Action::Sync => {
            // coinbase exchange disabled because it doesn't provide the full set of
            // operations and fees when converting coins.

            // let coinbase_config: Option<CoinbaseConfig> = config
            //     .coinbase
            //     .as_ref()
            //     .and_then(|c| Some(c.try_into().unwrap()));
            // if let Some(config) = coinbase_config {
            //     let coinbase_fetcher = CoinbaseFetcher::<Std>::new(config.clone());
            //     fetchers.push((
            //         "Coinbase",
            //         Box::new(coinbase_fetcher) as Box<dyn ExchangeDataFetcher + Send + Sync>,
            //     ));
            // }

            // let coinbase_config: Option<CoinbaseConfig> = config
            //     .coinbase_pro
            //     .as_ref()
            //     .and_then(|c| Some(c.try_into().unwrap()));
            // if let Some(config) = coinbase_config {
            //     let coinbase_fetcher_pro = CoinbaseFetcher::<Pro>::new(config);
            //     fetchers.push((
            //         "Coinbase Pro",
            //         Box::new(coinbase_fetcher_pro) as Box<dyn ExchangeDataFetcher + Send + Sync>,
            //     ));
            // }

            // if let Some(conf) = config.binance.clone() {
            //     let config_bi nance: Config = conf.try_into().unwrap();
            //     let binance_client = BinanceFetcher::<RegionGlobal>::with_config(config_binance);
            //     fetchers.push(("Binance Global", Box::new(binance_client)));``
            // }

            if let Some(conf) = config.binance_us.clone() {
                let config_binance_us: binance::Config = conf.try_into().unwrap();
<<<<<<< HEAD
                let binance_client_us =
                    BinanceFetcher::<binance::RegionUs>::with_config(config_binance_us);
                let sqlite_storage = SqliteStorage::new("./operations.db")?;
                data_sync::sync_records(binance_client_us, sqlite_storage).await?;
=======
                let sqlite_storage = SqliteStorage::new("./operations.db")?;
                let binance_client_us =
                    BinanceFetcher::<binance::RegionUs>::with_config(config_binance_us);                
                data_sync::sync_records("Binance US", binance_client_us, sqlite_storage).await?;
>>>>>>> 7c02d21f
            }

            match config.custom_sources {
                Some(custom_sources) => {
                    for custom_source in custom_sources {
                        match FileDataFetcher::from_file(&custom_source.name, &custom_source.file) {
                            Ok(fetcher) => {
                                let sqlite_storage = SqliteStorage::new("./operations.db")?;
                                data_sync::sync_records(fetcher, sqlite_storage).await?;
                            }
                            Err(err) => {
                                return Err(anyhow!(err).context("could not read config from file"));
                            }
                        }
                    }
                }
                None => (),
            };
        }
        Action::Balances => {
            const BATCH_SIZE: usize = 1000;

            let mut cg = CoinGeckoClient::with_config(
                config.coingecko.as_ref().expect("missing coingecko config"),
            );
            cg.init().await?;

            let coin_tracker = BalanceTracker::new(cg);
            let ops = Vec::<Operation>::new();
            let mut handles = Vec::new();
            let mut i = 0;
            todo!("load ops from storage");
            for op in ops {
                coin_tracker.batch_operation(op).await;
                if i % BATCH_SIZE == 0 {
                    handles.push(coin_tracker.process_batch());
                }
                i += 1;
            }
            handles.push(coin_tracker.process_batch());

            for batch_result in stream::iter(handles)
                .buffer_unordered(1000)
                .collect::<Vec<_>>()
                .await
            {
                log::debug!(
                    "batch processed {:?}",
                    batch_result.map_err(|err| anyhow!(err).context("couldn't process batch"))
                );
            }

            let binance_client = BinanceFetcher::<RegionGlobal>::with_config(
                config.binance.expect("missing binance config").try_into()?,
            );
            reports::asset_balances(&coin_tracker, binance_client).await?;
            println!();
        }
        Action::RevenueReport {
            asset: report_asset,
        } => {
            let mut ops = Vec::new();
            todo!("load ops from storage");

            let mut cg = CoinGeckoClient::with_config(
                config.coingecko.as_ref().expect("missing coingecko config"),
            );
            cg.init().await?;
            let mut cb_solver = CostBasisResolver::from_ops(ops.clone(), ConsumeStrategy::Fifo);

            for op in ops {
                if let OpType::Dispose = op.op_type {
                    assert!(
                        !market::is_fiat(&op.amount.asset),
                        "there shouldn't be revenue ops for fiat currencies"
                    );
                    if report_asset
                        .as_ref()
                        .map_or(false, |a| !a.eq_ignore_ascii_case(&op.amount.asset))
                    {
                        continue;
                    }
                    match cb_solver
                        .resolve(&Disposal {
                            amount: op.amount.clone(),
                            datetime: op.time,
                        })
                        .await
                    {
                        Ok(acquisitions) => {
                            reports::sell_detail(op.amount, op.time, acquisitions, &cg).await?
                        }
                        Err(err) => {
                            println!("error when consuming {} at {}: {}", op.amount, op.time, err)
                        }
                    }
                }
            }
        }
    }

    Ok(())
}<|MERGE_RESOLUTION|>--- conflicted
+++ resolved
@@ -62,24 +62,17 @@
             // }
 
             // if let Some(conf) = config.binance.clone() {
-            //     let config_bi nance: Config = conf.try_into().unwrap();
+            //     let config_binance: Config = conf.try_into().unwrap();
             //     let binance_client = BinanceFetcher::<RegionGlobal>::with_config(config_binance);
-            //     fetchers.push(("Binance Global", Box::new(binance_client)));``
+            //     fetchers.push(("Binance Global", Box::new(binance_client)));
             // }
 
             if let Some(conf) = config.binance_us.clone() {
                 let config_binance_us: binance::Config = conf.try_into().unwrap();
-<<<<<<< HEAD
                 let binance_client_us =
                     BinanceFetcher::<binance::RegionUs>::with_config(config_binance_us);
                 let sqlite_storage = SqliteStorage::new("./operations.db")?;
                 data_sync::sync_records(binance_client_us, sqlite_storage).await?;
-=======
-                let sqlite_storage = SqliteStorage::new("./operations.db")?;
-                let binance_client_us =
-                    BinanceFetcher::<binance::RegionUs>::with_config(config_binance_us);                
-                data_sync::sync_records("Binance US", binance_client_us, sqlite_storage).await?;
->>>>>>> 7c02d21f
             }
 
             match config.custom_sources {
